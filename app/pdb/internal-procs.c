--- conflicted
+++ resolved
@@ -28,11 +28,7 @@
 #include "internal-procs.h"
 
 
-<<<<<<< HEAD
-/* 775 procedures registered total */
-=======
 /* 789 procedures registered total */
->>>>>>> d3482a0c
 
 void
 internal_procs_init (GimpPDB *pdb)
