--- conflicted
+++ resolved
@@ -191,16 +191,17 @@
         {
           gimp_item_set_attributes (layer_ID, attributes);
         }
-      g_object_unref (attributes);
-
-    }
-<<<<<<< HEAD
-=======
+
+    }
 
   if (flags & GIMP_METADATA_LOAD_COLORSPACE)
     {
       gchar *value;
-
+      GimpAttribute *attribute = NULL;
+
+      attribute = gimp_attributes_get_attribute (attributes, "Exif.Iop.InteroperabilityIndex");
+      if (attribute)
+         value = gimp_attribute_get_string (attribute);
       value = gexiv2_metadata_get_tag_interpreted_string (metadata,
                                                           "Exif.Iop.InteroperabilityIndex");
 
@@ -223,8 +224,7 @@
       g_free (value);
     }
 
-  gimp_image_set_metadata (image_ID, metadata);
->>>>>>> 0593eaa7
+      g_object_unref (attributes);
 }
 
 /**
