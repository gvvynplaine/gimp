/* LIBGIMPBASE - The GIMP Basic Library
 * Copyright (C) 1995-1997 Peter Mattis and Spencer Kimball
 *
 * gimpmetadata.c
 * Copyright (C) 2013 Hartmut Kuhse <hartmutkuhse@src.gnome.org>
 *                    Michael Natterer <mitch@gimp.org>
 *
 * This library is free software: you can redistribute it and/or
 * modify it under the terms of the GNU Lesser General Public
 * License as published by the Free Software Foundation; either
 * version 3 of the License, or (at your option) any later version.
 *
 * This library is distributed in the hope that it will be useful,
 * but WITHOUT ANY WARRANTY; without even the implied warranty of
 * MERCHANTABILITY or FITNESS FOR A PARTICULAR PURPOSE.  See the GNU
 * Lesser General Public License for more details.
 *
 * You should have received a copy of the GNU Lesser General Public
 * License along with this library.  If not, see
 * <http://www.gnu.org/licenses/>.
 */

#include "config.h"

#include <stdlib.h>
#include <string.h>

#include <gio/gio.h>
#include <gexiv2/gexiv2.h>

#include "libgimpmath/gimpmath.h"

#include "gimpbasetypes.h"

#include "gimplimits.h"
#include "gimpmetadata.h"
#include "gimpunit.h"

#include "libgimp/libgimp-intl.h"


/**
 * SECTION: gimpmetadata
 * @title: gimpmetadata
 * @short_description: Basic functions for handling #GimpMetadata objects.
 * @see_also: gimp_image_metadata_load_prepare(),
 *            gimp_image_metadata_load_finish(),
 *            gimp_image_metadata_load_prepare(),
 *            gimp_image_metadata_load_finish().
 *
 * Basic functions for handling #GimpMetadata objects.
 **/


static GQuark   gimp_metadata_error_quark (void);
static void     gimp_metadata_add         (GimpMetadata *src,
                                           GimpMetadata *dest);


static const gchar *tiff_tags[] =
{
  "Xmp.tiff",
  "Exif.Image.ImageWidth",
  "Exif.Image.ImageLength",
  "Exif.Image.BitsPerSample",
  "Exif.Image.Compression",
  "Exif.Image.PhotometricInterpretation",
  "Exif.Image.FillOrder",
  "Exif.Image.SamplesPerPixel",
  "Exif.Image.StripOffsets",
  "Exif.Image.RowsPerStrip",
  "Exif.Image.StripByteCounts",
  "Exif.Image.PlanarConfiguration"
};

static const gchar *jpeg_tags[] =
{
  "Exif.Image.JPEGProc",
  "Exif.Image.JPEGInterchangeFormat",
  "Exif.Image.JPEGInterchangeFormatLength",
  "Exif.Image.JPEGRestartInterval",
  "Exif.Image.JPEGLosslessPredictors",
  "Exif.Image.JPEGPointTransforms",
  "Exif.Image.JPEGQTables",
  "Exif.Image.JPEGDCTables",
  "Exif.Image.JPEGACTables"
};

static const gchar *unsupported_tags[] =
{
  "Exif.Image.SubIFDs",
  "Exif.Image.ClipPath",
  "Exif.Image.XClipPathUnits",
  "Exif.Image.YClipPathUnits",
  "Exif.Image.XPTitle",
  "Exif.Image.XPComment",
  "Exif.Image.XPAuthor",
  "Exif.Image.XPKeywords",
  "Exif.Image.XPSubject",
  "Exif.Image.DNGVersion",
  "Exif.Image.DNGBackwardVersion",
  "Exif.Iop"};

static const guint8 minimal_exif[] =
{
  0xff, 0xd8, 0xff, 0xe0, 0x00, 0x10, 0x4a, 0x46, 0x49, 0x46, 0x00, 0x01,
  0x01, 0x01, 0x00, 0x5a, 0x00, 0x5a, 0x00, 0x00, 0xff, 0xe1
};

static const guint8 wilber_jpg[] =
{
  0xff, 0xd8, 0xff, 0xe0, 0x00, 0x10, 0x4a, 0x46, 0x49, 0x46, 0x00, 0x01,
  0x01, 0x01, 0x00, 0x5a, 0x00, 0x5a, 0x00, 0x00, 0xff, 0xdb, 0x00, 0x43,
  0x00, 0x50, 0x37, 0x3c, 0x46, 0x3c, 0x32, 0x50, 0x46, 0x41, 0x46, 0x5a,
  0x55, 0x50, 0x5f, 0x78, 0xc8, 0x82, 0x78, 0x6e, 0x6e, 0x78, 0xf5, 0xaf,
  0xb9, 0x91, 0xc8, 0xff, 0xff, 0xff, 0xff, 0xff, 0xff, 0xff, 0xff, 0xff,
  0xff, 0xff, 0xff, 0xff, 0xff, 0xff, 0xff, 0xff, 0xff, 0xff, 0xff, 0xff,
  0xff, 0xff, 0xff, 0xff, 0xff, 0xff, 0xff, 0xff, 0xff, 0xff, 0xff, 0xff,
  0xff, 0xff, 0xff, 0xff, 0xff, 0xff, 0xdb, 0x00, 0x43, 0x01, 0x55, 0x5a,
  0x5a, 0x78, 0x69, 0x78, 0xeb, 0x82, 0x82, 0xeb, 0xff, 0xff, 0xff, 0xff,
  0xff, 0xff, 0xff, 0xff, 0xff, 0xff, 0xff, 0xff, 0xff, 0xff, 0xff, 0xff,
  0xff, 0xff, 0xff, 0xff, 0xff, 0xff, 0xff, 0xff, 0xff, 0xff, 0xff, 0xff,
  0xff, 0xff, 0xff, 0xff, 0xff, 0xff, 0xff, 0xff, 0xff, 0xff, 0xff, 0xff,
  0xff, 0xff, 0xff, 0xff, 0xff, 0xff, 0xff, 0xff, 0xff, 0xff, 0xff, 0xff,
  0xff, 0xff, 0xff, 0xc0, 0x00, 0x11, 0x08, 0x00, 0x10, 0x00, 0x10, 0x03,
  0x01, 0x22, 0x00, 0x02, 0x11, 0x01, 0x03, 0x11, 0x01, 0xff, 0xc4, 0x00,
  0x16, 0x00, 0x01, 0x01, 0x01, 0x00, 0x00, 0x00, 0x00, 0x00, 0x00, 0x00,
  0x00, 0x00, 0x00, 0x00, 0x00, 0x00, 0x03, 0x01, 0x02, 0xff, 0xc4, 0x00,
  0x1e, 0x10, 0x00, 0x01, 0x05, 0x00, 0x02, 0x03, 0x00, 0x00, 0x00, 0x00,
  0x00, 0x00, 0x00, 0x00, 0x00, 0x00, 0x01, 0x00, 0x02, 0x03, 0x11, 0x31,
  0x04, 0x12, 0x51, 0x61, 0x71, 0xff, 0xc4, 0x00, 0x14, 0x01, 0x01, 0x00,
  0x00, 0x00, 0x00, 0x00, 0x00, 0x00, 0x00, 0x00, 0x00, 0x00, 0x00, 0x00,
  0x00, 0x00, 0x00, 0xff, 0xc4, 0x00, 0x14, 0x11, 0x01, 0x00, 0x00, 0x00,
  0x00, 0x00, 0x00, 0x00, 0x00, 0x00, 0x00, 0x00, 0x00, 0x00, 0x00, 0x00,
  0x00, 0xff, 0xda, 0x00, 0x0c, 0x03, 0x01, 0x00, 0x02, 0x11, 0x03, 0x11,
  0x00, 0x3f, 0x00, 0x18, 0xa0, 0x0e, 0x6d, 0xbc, 0xf5, 0xca, 0xf7, 0x78,
  0xb6, 0xfe, 0x3b, 0x23, 0xb2, 0x1d, 0x64, 0x68, 0xf0, 0x8a, 0x39, 0x4b,
  0x74, 0x9c, 0xa5, 0x5f, 0x35, 0x8a, 0xb2, 0x7e, 0xa0, 0xff, 0xd9, 0x00
};

static const guint wilber_jpg_len = G_N_ELEMENTS (wilber_jpg);


/**
 * gimp_metadata_new:
 *
 * Creates a new #GimpMetadata instance.
 *
 * Return value: The new #GimpMetadata.
 *
 * Since: 2.10
 */
GimpMetadata *
gimp_metadata_new (void)
{
  GExiv2Metadata *metadata = NULL;

  if (gexiv2_initialize ())
    {
      metadata = gexiv2_metadata_new ();

      if (! gexiv2_metadata_open_buf (metadata, wilber_jpg, wilber_jpg_len,
                                      NULL))
        {
          g_object_unref (metadata);

          return NULL;
        }
    }

  return metadata;
}

typedef struct
{
  gchar         name[1024];
  gboolean      base64;
  GimpMetadata *metadata;
} GimpMetadataParseData;

/**
 * gimp_metadata_load_from_file:
 * @file:  The #GFile to load the metadata from
 * @error: Return location for error message
 *
 * Loads #GimpMetadata from @file.
 *
 * Return value: The loaded #GimpMetadata.
 *
 * Since: 2.10
 */
GimpMetadata  *
gimp_metadata_load_from_file (GFile   *file,
                              GError **error)
{
  GExiv2Metadata *meta = NULL;
  gchar          *path;
  gchar          *filename;

  g_return_val_if_fail (G_IS_FILE (file), NULL);
  g_return_val_if_fail (error == NULL || *error == NULL, NULL);

  path = g_file_get_path (file);

  if (! path)
    {
      g_set_error (error, gimp_metadata_error_quark (), 0,
                   _("Can load metadata only from local files"));
      return NULL;
    }

#ifdef G_OS_WIN32
  filename = g_win32_locale_filename_from_utf8 (path);
#else
  filename = g_strdup (path);
#endif

  g_free (path);

  if (gexiv2_initialize ())
    {
      meta = gexiv2_metadata_new ();

      if (! gexiv2_metadata_open_path (meta, filename, error))
        {
          g_object_unref (meta);
          g_free (filename);

          return NULL;
        }
    }

  g_free (filename);

  return meta;
}

/**
 * gimp_metadata_save_to_file:
 * @metadata: A #GimpMetadata instance.
 * @file:     The file to save the metadata to
 * @error:    Return location for error message
 *
 * Saves @metadata to @file.
 *
 * Return value: %TRUE on success, %FALSE otherwise.
 *
 * Since: 2.10
 */
gboolean
gimp_metadata_save_to_file (GimpMetadata  *metadata,
                            GFile         *file,
                            GError       **error)
{
  gchar    *path;
  gchar    *filename;
  gboolean  success;

  g_return_val_if_fail (GEXIV2_IS_METADATA (metadata), FALSE);
  g_return_val_if_fail (G_IS_FILE (file), FALSE);
  g_return_val_if_fail (error == NULL || *error == NULL, FALSE);

  path = g_file_get_path (file);

  if (! path)
    {
      g_set_error (error, gimp_metadata_error_quark (), 0,
                   _("Can save metadata only to local files"));
      return FALSE;
    }

#ifdef G_OS_WIN32
  filename = g_win32_locale_filename_from_utf8 (path);
#else
  filename = g_strdup (path);
#endif

  g_free (path);

  success = gexiv2_metadata_save_file (metadata, filename, error);

  g_free (filename);

  return success;
}

/**
 * gimp_metadata_set_from_exif:
 * @metadata:         A #GimpMetadata instance.
 * @exif_data:        The blob of Exif data to set
 * @exif_data_length: Length of @exif_data, in bytes
 * @error:            Return location for error message
 *
 * Sets the tags from a piece of Exif data on @metadata.
 *
 * Return value: %TRUE on success, %FALSE otherwise.
 *
 * Since: 2.10
 */
gboolean
gimp_metadata_set_from_exif (GimpMetadata  *metadata,
                             const guchar  *exif_data,
                             gint           exif_data_length,
                             GError       **error)
{

  GByteArray   *exif_bytes;
  GimpMetadata *exif_metadata;
  guint8        data_size[2] = { 0, };

  g_return_val_if_fail (GEXIV2_IS_METADATA (metadata), FALSE);
  g_return_val_if_fail (exif_data != NULL, FALSE);
  g_return_val_if_fail (exif_data_length > 0, FALSE);
  g_return_val_if_fail (exif_data_length < 65536, FALSE);
  g_return_val_if_fail (error == NULL || *error == NULL, FALSE);

  data_size[0] = (exif_data_length & 0xFF00) >> 8;
  data_size[1] = (exif_data_length & 0x00FF);

  exif_bytes = g_byte_array_new ();
  exif_bytes = g_byte_array_append (exif_bytes,
                                    minimal_exif, G_N_ELEMENTS (minimal_exif));
  exif_bytes = g_byte_array_append (exif_bytes,
                                    data_size, 2);
  exif_bytes = g_byte_array_append (exif_bytes,
                                    (guint8 *) exif_data, exif_data_length);

  exif_metadata = gimp_metadata_new ();

  if (! gexiv2_metadata_open_buf (exif_metadata,
                                  exif_bytes->data, exif_bytes->len, error))
    {
      g_object_unref (exif_metadata);
      g_byte_array_free (exif_bytes, TRUE);
      return FALSE;
    }

  if (! gexiv2_metadata_has_exif (exif_metadata))
    {
      g_set_error (error, gimp_metadata_error_quark (), 0,
                   _("Parsing Exif data failed."));
      g_object_unref (exif_metadata);
      g_byte_array_free (exif_bytes, TRUE);
      return FALSE;
    }

  gimp_metadata_add (exif_metadata, metadata);
  g_object_unref (exif_metadata);
  g_byte_array_free (exif_bytes, TRUE);

  return TRUE;
}

/**
 * gimp_metadata_set_from_xmp:
 * @metadata:        A #GimpMetadata instance.
 * @xmp_data:        The blob of Exif data to set
 * @xmp_data_length: Length of @exif_data, in bytes
 * @error:           Return location for error message
 *
 * Sets the tags from a piece of XMP data on @metadata.
 *
 * Return value: %TRUE on success, %FALSE otherwise.
 *
 * Since: 2.10
 */
gboolean
gimp_metadata_set_from_xmp (GimpMetadata  *metadata,
                            const guchar  *xmp_data,
                            gint           xmp_data_length,
                            GError       **error)
{
  GimpMetadata *xmp_metadata;

  g_return_val_if_fail (GEXIV2_IS_METADATA (metadata), FALSE);
  g_return_val_if_fail (xmp_data != NULL, FALSE);
  g_return_val_if_fail (xmp_data_length > 0, FALSE);
  g_return_val_if_fail (error == NULL || *error == NULL, FALSE);

  xmp_data        += 10;
  xmp_data_length -= 10;

  xmp_metadata = gimp_metadata_new ();

  if (! gexiv2_metadata_open_buf (xmp_metadata,
                                  xmp_data, xmp_data_length, error))
    {
      g_object_unref (xmp_metadata);
      return FALSE;
    }

  if (! gexiv2_metadata_has_xmp (xmp_metadata))
    {
      g_set_error (error, gimp_metadata_error_quark (), 0,
                   _("Parsing XMP data failed."));
      g_object_unref (xmp_metadata);
      return FALSE;
    }

  gimp_metadata_add (xmp_metadata, metadata);
  g_object_unref (xmp_metadata);

  return TRUE;
}

/**
<<<<<<< HEAD
=======
 * gimp_metadata_set_pixel_size:
 * @metadata: A #GimpMetadata instance.
 * @width:    Width in pixels
 * @height:   Height in pixels
 *
 * Sets Exif.Image.ImageWidth and Exif.Image.ImageLength on @metadata.
 *
 * Since: 2.10
 */
void
gimp_metadata_set_pixel_size (GimpMetadata *metadata,
                              gint          width,
                              gint          height)
{
  gchar buffer[32];

  g_return_if_fail (GEXIV2_IS_METADATA (metadata));

  g_snprintf (buffer, sizeof (buffer), "%d", width);
  gexiv2_metadata_set_tag_string (metadata, "Exif.Image.ImageWidth", buffer);

  g_snprintf (buffer, sizeof (buffer), "%d", height);
  gexiv2_metadata_set_tag_string (metadata, "Exif.Image.ImageLength", buffer);
}

/**
 * gimp_metadata_set_bits_per_sample:
 * @metadata:        A #GimpMetadata instance.
 * @bits_per_sample: Bits per pixel, per component
 *
 * Sets Exif.Image.BitsPerSample on @metadata.
 *
 * Since: 2.10
 */
void
gimp_metadata_set_bits_per_sample (GimpMetadata *metadata,
                                   gint          bits_per_sample)
{
  gchar buffer[32];

  g_return_if_fail (GEXIV2_IS_METADATA (metadata));

  g_snprintf (buffer, sizeof (buffer), "%d %d %d",
              bits_per_sample, bits_per_sample, bits_per_sample);
  gexiv2_metadata_set_tag_string (metadata, "Exif.Image.BitsPerSample", buffer);
}

/**
 * gimp_metadata_get_resolution:
 * @metadata: A #GimpMetadata instance.
 * @xres:     Return location for the X Resolution, in ppi
 * @yres:     Return location for the Y Resolution, in ppi
 * @unit:     Return location for the unit unit
 *
 * Returns values based on Exif.Image.XResolution,
 * Exif.Image.YResolution and Exif.Image.ResolutionUnit of @metadata.
 *
 * Return value: %TRUE on success, %FALSE otherwise.
 *
 * Since: 2.10
 */
gboolean
gimp_metadata_get_resolution (GimpMetadata *metadata,
                              gdouble      *xres,
                              gdouble      *yres,
                              GimpUnit     *unit)
{
  gint xnom, xdenom;
  gint ynom, ydenom;

  g_return_val_if_fail (GEXIV2_IS_METADATA (metadata), FALSE);

  if (gexiv2_metadata_get_exif_tag_rational (metadata,
                                             "Exif.Image.XResolution",
                                             &xnom, &xdenom) &&
      gexiv2_metadata_get_exif_tag_rational (metadata,
                                             "Exif.Image.YResolution",
                                             &ynom, &ydenom))
    {
      gchar *un;
      gint   exif_unit = 2;

      un = gexiv2_metadata_get_tag_string (metadata,
                                           "Exif.Image.ResolutionUnit");
      if (un)
        {
          exif_unit = atoi (un);
          g_free (un);
        }

      if (xnom != 0 && xdenom != 0 &&
          ynom != 0 && ydenom != 0)
        {
          gdouble xresolution = (gdouble) xnom / (gdouble) xdenom;
          gdouble yresolution = (gdouble) ynom / (gdouble) ydenom;

          if (exif_unit == 3)
            {
              xresolution *= 2.54;
              yresolution *= 2.54;
            }

         if (xresolution >= GIMP_MIN_RESOLUTION &&
             xresolution <= GIMP_MAX_RESOLUTION &&
             yresolution >= GIMP_MIN_RESOLUTION &&
             yresolution <= GIMP_MAX_RESOLUTION)
           {
             if (xres)
               *xres = xresolution;

             if (yres)
               *yres = yresolution;

             if (unit)
               {
                 if (exif_unit == 3)
                   *unit = GIMP_UNIT_MM;
                 else
                   *unit = GIMP_UNIT_INCH;
               }

             return TRUE;
           }
        }
    }

  return FALSE;
}

/**
 * gimp_metadata_set_resolution:
 * @metadata: A #GimpMetadata instance.
 * @xres:     The image's X Resolution, in ppi
 * @yres:     The image's Y Resolution, in ppi
 * @unit:     The image's unit
 *
 * Sets Exif.Image.XResolution, Exif.Image.YResolution and
 * Exif.Image.ResolutionUnit of @metadata.
 *
 * Since: 2.10
 */
void
gimp_metadata_set_resolution (GimpMetadata *metadata,
                              gdouble       xres,
                              gdouble       yres,
                              GimpUnit      unit)
{
  gchar buffer[32];
  gint  exif_unit;
  gint  factor;

  g_return_if_fail (GEXIV2_IS_METADATA (metadata));

  if (gimp_unit_is_metric (unit))
    {
      xres /= 2.54;
      yres /= 2.54;

      exif_unit = 3;
    }
  else
    {
      exif_unit = 2;
    }

  for (factor = 1; factor <= 100 /* arbitrary */; factor++)
    {
      if (fabs (xres * factor - ROUND (xres * factor)) < 0.01 &&
          fabs (yres * factor - ROUND (yres * factor)) < 0.01)
        break;
    }

  gexiv2_metadata_set_exif_tag_rational (metadata,
                                         "Exif.Image.XResolution",
                                         ROUND (xres * factor), factor);

  gexiv2_metadata_set_exif_tag_rational (metadata,
                                         "Exif.Image.YResolution",
                                         ROUND (yres * factor), factor);

  g_snprintf (buffer, sizeof (buffer), "%d", exif_unit);
  gexiv2_metadata_set_tag_string (metadata, "Exif.Image.ResolutionUnit", buffer);
}

/**
 * gimp_metadata_get_colorspace:
 * @metadata: A #GimpMetadata instance.
 *
 * Returns values based on Exif.Photo.ColorSpace, Xmp.exif.ColorSpace,
 * Exif.Iop.InteroperabilityIndex, Exif.Nikon3.ColorSpace,
 * Exif.Canon.ColorSpace of @metadata.
 *
 * Return value: The colorspace specified by above tags.
 *
 * Since: 2.10
 */
GimpMetadataColorspace
gimp_metadata_get_colorspace (GimpMetadata *metadata)
{
  glong exif_cs = -1;

  g_return_val_if_fail (GEXIV2_IS_METADATA (metadata),
                        GIMP_METADATA_COLORSPACE_UNSPECIFIED);

  /*  the logic here was mostly taken from darktable and libkexiv2  */

  if (gexiv2_metadata_has_tag (metadata, "Exif.Photo.ColorSpace"))
    {
      exif_cs = gexiv2_metadata_get_tag_long (metadata,
                                              "Exif.Photo.ColorSpace");
    }
  else if (gexiv2_metadata_has_tag (metadata, "Xmp.exif.ColorSpace"))
    {
      exif_cs = gexiv2_metadata_get_tag_long (metadata,
                                              "Xmp.exif.ColorSpace");
    }

  if (exif_cs == 0x01)
    {
      return GIMP_METADATA_COLORSPACE_SRGB;
    }
  else if (exif_cs == 0x02)
    {
      return GIMP_METADATA_COLORSPACE_ADOBERGB;
    }
  else
    {
      if (exif_cs == 0xffff)
        {
          gchar *iop_index;

          iop_index = gexiv2_metadata_get_tag_string (metadata,
                                                      "Exif.Iop.InteroperabilityIndex");

          if (! g_strcmp0 (iop_index, "R03"))
            {
              g_free (iop_index);

              return GIMP_METADATA_COLORSPACE_ADOBERGB;
            }
          else if (! g_strcmp0 (iop_index, "R98"))
            {
              g_free (iop_index);

              return GIMP_METADATA_COLORSPACE_SRGB;
            }

          g_free (iop_index);
        }

      if (gexiv2_metadata_has_tag (metadata, "Exif.Nikon3.ColorSpace"))
        {
          glong nikon_cs;

          nikon_cs = gexiv2_metadata_get_tag_long (metadata,
                                                   "Exif.Nikon3.ColorSpace");

          if (nikon_cs == 0x01)
            {
              return GIMP_METADATA_COLORSPACE_SRGB;
            }
          else if (nikon_cs == 0x02)
            {
              return GIMP_METADATA_COLORSPACE_ADOBERGB;
            }
        }

      if (gexiv2_metadata_has_tag (metadata, "Exif.Canon.ColorSpace"))
        {
          glong canon_cs;

          canon_cs = gexiv2_metadata_get_tag_long (metadata,
                                                   "Exif.Canon.ColorSpace");

          if (canon_cs == 0x01)
            {
              return GIMP_METADATA_COLORSPACE_SRGB;
            }
          else if (canon_cs == 0x02)
            {
              return GIMP_METADATA_COLORSPACE_ADOBERGB;
            }
        }

      if (exif_cs == 0xffff)
        return GIMP_METADATA_COLORSPACE_UNCALIBRATED;
    }

  return GIMP_METADATA_COLORSPACE_UNSPECIFIED;
}

/**
 * gimp_metadata_set_colorspace:
 * @metadata:   A #GimpMetadata instance.
 * @colorspace: The color space.
 *
 * Sets Exif.Photo.ColorSpace, Xmp.exif.ColorSpace,
 * Exif.Iop.InteroperabilityIndex, Exif.Nikon3.ColorSpace,
 * Exif.Canon.ColorSpace of @metadata.
 *
 * Since: 2.10
 */
void
gimp_metadata_set_colorspace (GimpMetadata           *metadata,
                              GimpMetadataColorspace  colorspace)
{
  g_return_if_fail (GEXIV2_IS_METADATA (metadata));

  switch (colorspace)
    {
    case GIMP_METADATA_COLORSPACE_UNSPECIFIED:
      gexiv2_metadata_clear_tag (metadata, "Exif.Photo.ColorSpace");
      gexiv2_metadata_clear_tag (metadata, "Xmp.exif.ColorSpace");
      gexiv2_metadata_clear_tag (metadata, "Exif.Iop.InteroperabilityIndex");
      gexiv2_metadata_clear_tag (metadata, "Exif.Nikon3.ColorSpace");
      gexiv2_metadata_clear_tag (metadata, "Exif.Canon.ColorSpace");
      break;

    case GIMP_METADATA_COLORSPACE_UNCALIBRATED:
      gexiv2_metadata_set_tag_long (metadata, "Exif.Photo.ColorSpace", 0xffff);
      if (gexiv2_metadata_has_tag (metadata, "Xmp.exif.ColorSpace"))
        gexiv2_metadata_set_tag_long (metadata, "Xmp.exif.ColorSpace", 0xffff);
      gexiv2_metadata_clear_tag (metadata, "Exif.Iop.InteroperabilityIndex");
      gexiv2_metadata_clear_tag (metadata, "Exif.Nikon3.ColorSpace");
      gexiv2_metadata_clear_tag (metadata, "Exif.Canon.ColorSpace");
      break;

    case GIMP_METADATA_COLORSPACE_SRGB:
      gexiv2_metadata_set_tag_long (metadata, "Exif.Photo.ColorSpace", 0x01);

      if (gexiv2_metadata_has_tag (metadata, "Xmp.exif.ColorSpace"))
        gexiv2_metadata_set_tag_long (metadata, "Xmp.exif.ColorSpace", 0x01);

      if (gexiv2_metadata_has_tag (metadata, "Exif.Iop.InteroperabilityIndex"))
        gexiv2_metadata_set_tag_string (metadata,
                                        "Exif.Iop.InteroperabilityIndex", "R98");

      if (gexiv2_metadata_has_tag (metadata, "Exif.Nikon3.ColorSpace"))
        gexiv2_metadata_set_tag_long (metadata, "Exif.Nikon3.ColorSpace", 0x01);

      if (gexiv2_metadata_has_tag (metadata, "Exif.Canon.ColorSpace"))
        gexiv2_metadata_set_tag_long (metadata, "Exif.Canon.ColorSpace", 0x01);
      break;

    case GIMP_METADATA_COLORSPACE_ADOBERGB:
      gexiv2_metadata_set_tag_long (metadata, "Exif.Photo.ColorSpace", 0x02);

      if (gexiv2_metadata_has_tag (metadata, "Xmp.exif.ColorSpace"))
        gexiv2_metadata_set_tag_long (metadata, "Xmp.exif.ColorSpace", 0x02);

      if (gexiv2_metadata_has_tag (metadata, "Exif.Iop.InteroperabilityIndex"))
        gexiv2_metadata_set_tag_string (metadata,
                                        "Exif.Iop.InteroperabilityIndex", "R03");

      if (gexiv2_metadata_has_tag (metadata, "Exif.Nikon3.ColorSpace"))
        gexiv2_metadata_set_tag_long (metadata, "Exif.Nikon3.ColorSpace", 0x02);

      if (gexiv2_metadata_has_tag (metadata, "Exif.Canon.ColorSpace"))
        gexiv2_metadata_set_tag_long (metadata, "Exif.Canon.ColorSpace", 0x02);
      break;
    }
}

/**
>>>>>>> 195d5c76
 * gimp_metadata_is_tag_supported:
 * @tag:       A metadata tag name
 * @mime_type: A mime type
 *
 * Returns whether @tag is supported in a file of type @mime_type.
 *
 * Return value: %TRUE if the @tag supported with @mime_type, %FALSE otherwise.
 *
 * Since: 2.10
 */
gboolean
gimp_metadata_is_tag_supported (const gchar *tag,
                                const gchar *mime_type)
{
  gint j;

  g_return_val_if_fail (tag != NULL, FALSE);
  g_return_val_if_fail (mime_type != NULL, FALSE);

  for (j = 0; j < G_N_ELEMENTS (unsupported_tags); j++)
    {
      if (g_str_has_prefix (tag, unsupported_tags[j]))
        {
          return FALSE;
        }
    }

  if (! strcmp (mime_type, "image/jpeg"))
    {
      for (j = 0; j < G_N_ELEMENTS (tiff_tags); j++)
        {
          if (g_str_has_prefix (tag, tiff_tags[j]))
            {
              return FALSE;
            }
        }
    }
  else if (! strcmp (mime_type, "image/tiff"))
    {
      for (j = 0; j < G_N_ELEMENTS (jpeg_tags); j++)
        {
          if (g_str_has_prefix (tag, jpeg_tags[j]))
            {
              return FALSE;
            }
        }
    }

  return TRUE;
}


/* private functions */

static GQuark
gimp_metadata_error_quark (void)
{
  static GQuark quark = 0;

  if (G_UNLIKELY (quark == 0))
    quark = g_quark_from_static_string ("gimp-metadata-error-quark");

  return quark;
}

static void
gimp_metadata_add (GimpMetadata *src,
                   GimpMetadata *dest)
{
  gchar *value;
  gint   i;

  if (gexiv2_metadata_get_supports_exif (src) &&
      gexiv2_metadata_get_supports_exif (dest))
    {
      gchar **exif_data = gexiv2_metadata_get_exif_tags (src);

      if (exif_data)
        {
          for (i = 0; exif_data[i] != NULL; i++)
            {
              value = gexiv2_metadata_get_tag_string (src, exif_data[i]);
              gexiv2_metadata_set_tag_string (dest, exif_data[i], value);
              g_free (value);
            }

          g_strfreev (exif_data);
        }
    }

  if (gexiv2_metadata_get_supports_xmp (src) &&
      gexiv2_metadata_get_supports_xmp (dest))
    {
      gchar **xmp_data = gexiv2_metadata_get_xmp_tags (src);

      if (xmp_data)
        {
          for (i = 0; xmp_data[i] != NULL; i++)
            {
              value = gexiv2_metadata_get_tag_string (src, xmp_data[i]);
              gexiv2_metadata_set_tag_string (dest, xmp_data[i], value);
              g_free (value);
            }

          g_strfreev (xmp_data);
        }
    }

  if (gexiv2_metadata_get_supports_iptc (src) &&
      gexiv2_metadata_get_supports_iptc (dest))
    {
      gchar **iptc_data = gexiv2_metadata_get_iptc_tags (src);

      if (iptc_data)
        {
          for (i = 0; iptc_data[i] != NULL; i++)
            {
              value = gexiv2_metadata_get_tag_string (src, iptc_data[i]);
              gexiv2_metadata_set_tag_string (dest, iptc_data[i], value);
              g_free (value);
            }

          g_strfreev (iptc_data);
        }
    }
}<|MERGE_RESOLUTION|>--- conflicted
+++ resolved
@@ -404,8 +404,6 @@
 }
 
 /**
-<<<<<<< HEAD
-=======
  * gimp_metadata_set_pixel_size:
  * @metadata: A #GimpMetadata instance.
  * @width:    Width in pixels
@@ -770,7 +768,6 @@
 }
 
 /**
->>>>>>> 195d5c76
  * gimp_metadata_is_tag_supported:
  * @tag:       A metadata tag name
  * @mime_type: A mime type
